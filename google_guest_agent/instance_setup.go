//  Copyright 2019 Google Inc. All Rights Reserved.
//
//  Licensed under the Apache License, Version 2.0 (the "License");
//  you may not use this file except in compliance with the License.
//  You may obtain a copy of the License at
//
//      http://www.apache.org/licenses/LICENSE-2.0
//
//  Unless required by applicable law or agreed to in writing, software
//  distributed under the License is distributed on an "AS IS" BASIS,
//  WITHOUT WARRANTIES OR CONDITIONS OF ANY KIND, either express or implied.
//  See the License for the specific language governing permissions and
//  limitations under the License.

package main

import (
	"bufio"
	"context"
	"errors"
	"fmt"
	"io/ioutil"
	"net"
	"net/http"
	"os"
	"os/exec"
	"path"
	"path/filepath"
	"regexp"
	"runtime"
	"sort"
	"strconv"
	"strings"
	"time"

	"github.com/GoogleCloudPlatform/guest-logging-go/logger"
	"github.com/go-ini/ini"
)

const (
	instanceIDFile = "/etc/google_instance_id"
	virtioNetDevs  = "/sys/bus/virtio/drivers/virtio_net/virtio*"
	deviceRegex    = "/e(\\w+)"
	queueRegex     = ".*tx-([0-9]+).*$"
	irqDirPath     = "/proc/irq/*"
	xpsCPU         = "/sys/class/net/e*/queues/tx*/xps_cpus"
	nvmeDevice     = "/sys/bus/pci/drivers/nvme/*"
	scsiDevice     = "/sys/bus/virtio/drivers/virtio_scsi/virtio*"
)

func agentInit(ctx context.Context) {
	// Actions to take on agent startup.
	//
	// All platforms:
	//  - Determine if metadata hostname can be resolved.
	//
	// On Windows:
	//  - Add route to metadata server
	// On Linux:
	//  - Generate SSH host keys (one time only).
	//  - Generate boto.cfg (one time only).
	//  - Set sysctl values.
	//  - Set scheduler values.
<<<<<<< HEAD
	//  - Optimize local ssd.
	//  - Set multiqueue.
=======
	//  - Run `google_optimize_local_ssd` script.
	//  - Run `google_set_multiqueue` script.
	// TODO incorporate these scripts into the agent. liamh@12-11-19
	setMetadataURL()

>>>>>>> a0da4b0f
	if runtime.GOOS == "windows" {
		msg := "Could not set default route to metadata"
		fes, err := getIPForwardEntries()
		if err != nil {
			logger.Errorf("%s, error listing IPForwardEntries: %v", msg, err)
			return
		}

		// Choose the first adapter index that has the default route setup.
		// This is equivalent to how route.exe works when interface is not provided.
		var index int32
		var found bool
		var metric int32
		sort.Slice(fes, func(i, j int) bool { return fes[i].ipForwardIfIndex < fes[j].ipForwardIfIndex })
		for _, fe := range fes {
			if fe.ipForwardDest.Equal(net.ParseIP("0.0.0.0")) {
				index = fe.ipForwardIfIndex
				metric = fe.ipForwardMetric1
				found = true
				break
			}
		}

		if found == false {
			logger.Errorf("%s, could not find the default route in IPForwardEntries: %+v", msg, fes)
			return
		}

		iface, err := net.InterfaceByIndex(int(index))
		if err != nil {
			logger.Errorf("%s, error from net.InterfaceByIndex(%d): %v", msg, index, err)
			return
		}

		forwardEntry := ipForwardEntry{
			ipForwardDest:    net.ParseIP("169.254.169.254"),
			ipForwardMask:    net.IPv4Mask(255, 255, 255, 255),
			ipForwardNextHop: net.ParseIP("0.0.0.0"),
			ipForwardMetric1: metric, // This needs to be at least equal to the default route metric.
			ipForwardIfIndex: int32(iface.Index),
		}

		for _, fe := range fes {
			if fe.ipForwardDest.Equal(forwardEntry.ipForwardDest) && fe.ipForwardIfIndex == forwardEntry.ipForwardIfIndex {
				// No need to add entry, it's already setup.
				return
			}
		}

		logger.Infof("Adding route to metadata server on %q (index: %d)", iface.Name, iface.Index)
		if err := addIPForwardEntry(forwardEntry); err != nil {
			logger.Errorf("%s, error adding IPForwardEntry on %q (index: %d): %v", msg, iface.Name, iface.Index, err)
			return
		}
	} else {
		// Linux instance setup.

		if config.Section("Snapshots").Key("enabled").MustBool(false) {
			logger.Infof("Snapshot listener enabled")
			snapshotServiceIP := config.Section("Snapshots").Key("snapshot_service_ip").MustString("169.254.169.254")
			snapshotServicePort := config.Section("Snapshots").Key("snapshot_service_port").MustInt(8081)
			startSnapshotListener(snapshotServiceIP, snapshotServicePort)
		}

		// Below actions happen on every agent start. They only need to
		// run once per boot, but it's harmless to run them on every
		// boot. If this changes, we will hook these to an explicit
		// on-boot signal.
		totalCPUs, err := getTotalCPUs()
		if err == nil {
			// Config NVME, SCSI and set MultiQueue are run regardless of metadata/network access and config options.
			if err := configNVME(totalCPUs); err != nil {
				logger.Warningf("Failed to config nvme: %v", err)
			}

			if err := configSCSI(totalCPUs); err != nil {
				logger.Warningf("Failed to config scsi: %v", err)
			}

			if err := setMultiQueue(totalCPUs); err != nil {
				logger.Warningf("Failed to set multi queue: %v", err)
			}
		}
		logger.Warningf("Failed to get total cpus, %s", err)

		if err := setIOScheduler(); err != nil {
			logger.Warningf("Failed to set IO scheduler: %v", err)
		}

		// Allow users to opt out of below instance setup actions.
		if !config.Section("InstanceSetup").Key("network_enabled").MustBool(true) {
			logger.Infof("InstanceSetup.network_enabled is false, skipping setup actions that require metadata")
			return
		}

		// The below actions require metadata to be set, so if it
		// hasn't yet been set, wait on it here. In instances without
		// network access, this will become an indefinite wait.
		// TODO: split agentInit into needs-network and no-network functions.
		for newMetadata == nil {
			newMetadata, _ = getMetadata(ctx, false)
			time.Sleep(1 * time.Second)
		}

		// Disable overcommit accounting; e2 instances only.
		parts := strings.Split(newMetadata.Instance.MachineType, "/")
		if strings.HasPrefix(parts[len(parts)-1], "e2-") {
			if err := runCmd(exec.Command("sysctl", "vm.overcommit_memory=1")); err != nil {
				logger.Warningf("Failed to run 'sysctl vm.overcommit_memory=1': %v", err)
			}
		}

		// Check if instance ID has changed, and if so, consider this
		// the first boot of the instance.
		// TODO Also do this for windows. liamh@13-11-2019
		instanceIDFile := config.Section("Instance").Key("instance_id_dir").MustString("/etc") + "/google_instance_id"
		instanceID, err := ioutil.ReadFile(instanceIDFile)
		if err != nil && !os.IsNotExist(err) {
			logger.Warningf("Not running first-boot actions, error reading instance ID: %v", err)
		} else {
			if string(instanceID) == "" {
				// If the file didn't exist or was empty, try legacy key from instance configs.
				instanceID = []byte(config.Section("Instance").Key("instance_id").String())

				// Write instance ID to file for next time before moving on.
				towrite := fmt.Sprintf("%s\n", newMetadata.Instance.ID.String())
				if err := ioutil.WriteFile(instanceIDFile, []byte(towrite), 0644); err != nil {
					logger.Warningf("Failed to write instance ID file: %v", err)
				}
			}
			if newMetadata.Instance.ID.String() != strings.TrimSpace(string(instanceID)) {
				logger.Infof("Instance ID changed, running first-boot actions")
				if config.Section("InstanceSetup").Key("set_host_keys").MustBool(true) {
					if err := generateSSHKeys(); err != nil {
						logger.Warningf("Failed to generate SSH keys: %v", err)
					}
				}
				if config.Section("InstanceSetup").Key("set_boto_config").MustBool(true) {
					if err := generateBotoConfig(); err != nil {
						logger.Warningf("Failed to create boto.cfg: %v", err)
					}
				}

				// Write instance ID to file.
				towrite := fmt.Sprintf("%s\n", newMetadata.Instance.ID.String())
				if err := ioutil.WriteFile(instanceIDFile, []byte(towrite), 0644); err != nil {
					logger.Warningf("Failed to write instance ID file: %v", err)
				}
			}
		}

	}
}

func getTotalCPUs() (int, error) {
	var totalCPUs int
	res := runCmdOutput(exec.Command("nproc"))
	if res.ExitCode() != 0 {
		logger.Warningf("Failed to run nproc: %v", res.Stderr())
		return 0, errors.New(res.Error())
	}
	totalCPUinString := res.Stdout()[0 : len(res.Stdout())-1]
	totalCPUs, err := strconv.Atoi(totalCPUinString)
	if err != nil {
		logger.Warningf("Failed to get number of cpus: %v", err)
		return 0, err
	}
	return totalCPUs, nil
}

//For a single-queue / no MSI-X virtionet device, sets the IRQ affinities to
//processor 0. For this virtionet configuration, distributing IRQs to all
//processors results in comparatively high cpu utilization and comparatively
//low network bandwidth.
//
//For a multi-queue / MSI-X virtionet device, sets the IRQ affinities to the
//per-IRQ affinity hint. The virtionet driver maps each virtionet TX (RX) queue
//MSI-X interrupt to a unique single CPU if the number of TX (RX) queues equals
//the number of online CPUs. The mapping of network MSI-X interrupt vector to
//CPUs is stored in the virtionet MSI-X interrupt vector affinity hint. This
//configuration allows network traffic to be spread across the CPUs, giving
//each CPU a dedicated TX and RX network queue, while ensuring that all packets
//from a single flow are delivered to the same CPU.
//
//For a gvnic device, set the IRQ affinities to the per-IRQ affinity hint.
//The google virtual ethernet driver maps each queue MSI-X interrupt to a
//unique single CPU, which is stored in the affinity_hint for each MSI-X
//vector. In older versions of the kernel, irqblanace is expected to copy the
//affinity_hint to smp_affinity; however, GCE instances disable irqbalance by
//default. This script copies over the affinity_hint to smp_affinity on boot to
//replicate the behavior of irqbalance.
func setMultiQueue(totalCPUs int) error {
	devices, err := filepath.Glob(virtioNetDevs)
	if err != nil {
		return err
	}
	for _, dev := range devices {
		if err := enableMultiQueue(dev); err != nil {
			logger.Warningf("Could not enable multi queue for %s.", dev)
		}
		if err = setQueueNumForDevice(dev); err != nil {
			logger.Warningf("Could not set queue num for %s.", dev)
		}
	}
	// Set smp_affinity properly for gvnic queues. '-ntfy-block.' is unique to gve and will not affect virtio queues.
	if err = setSMPAffinityForGVNIC(); err != nil {
		logger.Warningf("Could not set smp_affinity for gvnic.")
	}

	if err = configureTransmitPacketSteering(totalCPUs); err != nil {
		logger.Warningf("Could not set transmit packet steering.")
	}
	return nil
}

func setSMPAffinityForGVNIC() error {
	irqDirs, err := filepath.Glob(irqDirPath)
	if err != nil {
		return err
	}
	for _, irq := range irqDirs {
		blocks, err := filepath.Glob(irq + "/*-ntfy-block.*")
		if err != nil {
			return err
		}
		if len(blocks) > 0 && isFile(irq+"/affinity_hint") {
			if err = copyFile(irq+"/affinity_hint", irq+"/smp_affinity"); err != nil {
				return err
			}
		}
	}
	return nil
}

func configureTransmitPacketSteering(totalCPUs int) error {
	XPS, err := filepath.Glob(xpsCPU)
	if err != nil {
		return err
	}

	// If we have more CPUs than queues, then stripe CPUs across tx affinity as CPUNumber % queue_count.
	for _, q := range XPS {
		numQueues := len(XPS)
		r, _ := regexp.Compile(queueRegex)
		var queueNum int
		if r.MatchString(q) {
			queueNum, err = strconv.Atoi(r.FindStringSubmatch(q)[1])
			if err != nil {
				return err
			}
		}
		xpsString := constructXPSString(queueNum, totalCPUs, numQueues)

		if err = ioutil.WriteFile(q, []byte(xpsString), 0644); err != nil {
			if !strings.Contains(err.Error(), "No such file or directory") {
				logger.Errorf("Failed to write to xps file, %v", err)
			}
			return err
		}
		logger.Infof("Queue %d XPS=%s for %s\n", queueNum, xpsString, q)
	}
	return nil
}

func constructXPSString(queueNum, totalCPUs, numQueues int) string {
	xps := 0
	for cpu := queueNum; cpu < totalCPUs; cpu += numQueues {
		xps |= 1 << cpu
	}
	// Linux xps_cpus requires a hex number with commas every 32 bits. It ignores
	// all bits above # cpus, so write a list of comma separated 32 bit hex values
	// with a comma between dwords.
	var xpsDwords []string
	for i := 0; i < (totalCPUs-1)/32+1; i++ {
		xpsDwords = append(xpsDwords, fmt.Sprintf("%08x", xps&0xffffffff))
		xps >>= 32
	}
	return strings.Join(xpsDwords, ",")
}

func copyFile(src string, dest string) error {
	input, err := ioutil.ReadFile(src)
	if err != nil {
		return err
	}
	err = ioutil.WriteFile(dest, input, 0644)
	if err != nil {
		return err
	}
	return nil
}

func setQueueNumForDevice(dev string) error {
	dev = path.Base(dev)
	irqDirs, err := filepath.Glob(irqDirPath)
	if err != nil {
		return err
	}
	for _, irq := range irqDirs {
		smpAffinity := irq + "/smp_affinity_list"
		if !isFile(smpAffinity) {
			continue
		}
		virtionetIntxDir := irq + "/" + dev
		virtionetMsixDirRegex := ".*/" + dev + "-(input|output)\\.([0-9]+)$"
		if isDir(virtionetIntxDir) {
			// All virtionet intx IRQs are delivered to CPU 0
			logger.Infof("Setting %s to 01 for device %s.", smpAffinity, dev)
			if err := ioutil.WriteFile(smpAffinity, []byte("01"), 0644); err != nil {
				logger.Warningf("Could not write 01 to %s for %s.", smpAffinity, dev)
			}
			continue
		}
		// Not virtionet intx, probe for MSI-X
		var virtionetMsixFound bool
		irqDevs, err := filepath.Glob(irq + "/" + dev + "*")
		if err != nil {
			return err
		}
		var queueNum int
		for _, entry := range irqDevs {
			r, _ := regexp.Compile(virtionetMsixDirRegex)
			if r.MatchString(entry) {
				virtionetMsixFound = true
				queueNum, err = strconv.Atoi(r.FindStringSubmatch(entry)[2])
				if err != nil {
					return err
				}
			}
		}
		affinityHint := irq + "/affinity_hint"
		if !virtionetMsixFound || !isFile(affinityHint) {
			continue
		}

		//Set the IRQ CPU affinity to the virtionet-initialized affinity hint
		logger.Infof("Setting %s to %d for device %s.", smpAffinity, queueNum, dev)
		if err = ioutil.WriteFile(smpAffinity, []byte(strconv.Itoa(queueNum)), 0644); err != nil {
			return err
		}
	}
	return nil
}

func configNVME(totalCPUs int) error {
	var currentCPU = 0
	devices, err := filepath.Glob(nvmeDevice)
	if err != nil {
		return err
	}
	for _, dev := range devices {
		if !isDir(dev) {
			continue
		}
		irqs, err := filepath.Glob(dev + "/msi_irqs/*")
		if err != nil {
			return err
		}

		for _, irqInfo := range irqs {
			if !isFile(irqInfo) {
				continue
			}
			currentCPU := currentCPU % totalCPUs
			cpuMask := 1 << currentCPU
			irq := path.Base(irqInfo)
			logger.Infof("Setting IRQ %s smp_affinity to %d", irq, cpuMask)
			if err := ioutil.WriteFile("/proc/irq/"+irq+"/smp_affinity", []byte(strconv.Itoa(cpuMask)), 0644); err != nil {
				return err
			}
			currentCPU++
		}
	}
	return nil
}

func configSCSI(totalCPUs int) error {
	var irqs []int
	devices, err := filepath.Glob(scsiDevice)
	if err != nil {
		return err
	}
	for _, device := range devices {
		var ssd = 0
		targetPaths, err := filepath.Glob(device + "/host*/target*/*")
		if err != nil {
			return err
		}
		for _, targetPath := range targetPaths {
			if !isFile(targetPath + "/model") {
				continue
			}
			b, err := ioutil.ReadFile(targetPath + "/model")
			if err != nil {
				return err
			}
			match, err := regexp.MatchString(".*EphemeralDisk.* ", string(b))
			if err != nil {
				return err
			}
			if match {
				ssd = 1
				queuePaths, err := filepath.Glob(targetPath + "/block/sd*/queue")
				if err != nil {
					return err
				}
				for _, queuePath := range queuePaths {
					ioutil.WriteFile(queuePath+"/scheduler", []byte("noop"), 0644)
					ioutil.WriteFile(queuePath+"/add_random", []byte("0"), 0644)
					ioutil.WriteFile(queuePath+"/nr_requests", []byte("512"), 0644)
					ioutil.WriteFile(queuePath+"/rotational", []byte("0"), 0644)
					ioutil.WriteFile(queuePath+"/rq_affinity", []byte("0"), 0644)
					ioutil.WriteFile(queuePath+"/nomerges", []byte("1"), 0644)
				}
			}
		}
		if ssd == 1 {
			irq, err := getIRQFromInterrupts(path.Base(device) + "-request")
			if err != nil {
				return err
			}
			irqs = append(irqs, irq)
		}
	}
	irqCount := len(irqs)
	if irqCount != 0 {
		stride := totalCPUs / irqCount
		if stride < 1 {
			stride = 1
		}
		currentCPU := 0
		for _, irq := range irqs {
			currentCPU %= totalCPUs
			cpuMask := 1 << currentCPU
			logger.Infof("Setting IRQ %d smp_affinity to %d", irq, cpuMask)
			err := ioutil.WriteFile(fmt.Sprintf("/proc/irq/%d/smp_affinity", irq), []byte(strconv.Itoa(cpuMask)), 0644)
			if err != nil {
				return err
			}
			currentCPU += stride
		}
	}
	return nil
}

func isFile(path string) bool {
	info, err := os.Stat(path)
	if os.IsNotExist(err) {
		return false
	}
	return !info.IsDir()
}

func isDir(path string) bool {
	info, err := os.Stat(path)
	if os.IsNotExist(err) {
		return false
	}
	return info.IsDir()
}

func getIRQFromInterrupts(requestQueue string) (int, error) {
	var irq int
	f, err := os.Open("/proc/interrupts")
	if err != nil {
		return 0, err
	}
	scanner := bufio.NewScanner(f)
	for scanner.Scan() {
		line := strings.TrimSpace(scanner.Text())
		if strings.Contains(line, requestQueue) {
			irq, err = strconv.Atoi(strings.Split(line, ":")[0])
			if err != nil {
				return 0, err
			}
			break
		}
	}
	if err := scanner.Err(); err != nil {
		return 0, err
	}
	if err := f.Close(); err != nil {
		return 0, err
	}
	return irq, nil
}

func generateSSHKeys() error {
	hostKeyDir := config.Section("InstanceSetup").Key("host_key_dir").MustString("/etc/ssh")
	dir, err := os.Open(hostKeyDir)
	if err != nil {
		return err
	}
	defer dir.Close()

	files, err := dir.Readdirnames(0)
	if err != nil {
		return err
	}

	keytypes := make(map[string]bool)

	// Find keys present on disk, and deduce their type from filename.
	prefix := "ssh_host_"
	suffix := "_key"
	for _, file := range files {
		if strings.HasPrefix(file, prefix) && strings.HasSuffix(file, suffix) && len(file) > len(prefix+suffix) {
			keytype := file
			keytype = strings.TrimPrefix(keytype, prefix)
			keytype = strings.TrimSuffix(keytype, suffix)
			keytypes[keytype] = true
		}
	}

	// List keys we should generate, according to the config.
	configKeys := config.Section("InstanceSetup").Key("host_key_types").MustString("ecdsa,ed25519,rsa")
	for _, keytype := range strings.Split(configKeys, ",") {
		keytypes[keytype] = true
	}

	// Generate new keys and upload to guest attributes.
	for keytype := range keytypes {
		keyfile := fmt.Sprintf("%s/ssh_host_%s_key", hostKeyDir, keytype)
		if err := runCmd(exec.Command("ssh-keygen", "-t", keytype, "-f", keyfile+".temp", "-N", "", "-q")); err != nil {
			logger.Warningf("Failed to generate SSH host key %q: %v", keyfile, err)
			continue
		}
		if err := os.Chmod(keyfile+".temp", 0600); err != nil {
			logger.Errorf("Failed to chmod SSH host key %q: %v", keyfile, err)
			continue
		}
		if err := os.Chmod(keyfile+".temp.pub", 0644); err != nil {
			logger.Errorf("Failed to chmod SSH host key %q: %v", keyfile+".pub", err)
			continue
		}
		if err := os.Rename(keyfile+".temp", keyfile); err != nil {
			logger.Errorf("Failed to overwrite %q: %v", keyfile, err)
			continue
		}
		if err := os.Rename(keyfile+".temp.pub", keyfile+".pub"); err != nil {
			logger.Errorf("Failed to overwrite %q: %v", keyfile+".pub", err)
			continue
		}
		pubKey, err := ioutil.ReadFile(keyfile + ".pub")
		if err != nil {
			logger.Errorf("Can't read %s public key: %v", keytype, err)
			continue
		}
		if vals := strings.Split(string(pubKey), " "); len(vals) >= 2 {
			if err := writeGuestAttributes("hostkeys/"+vals[0], vals[1]); err != nil {
				logger.Errorf("Failed to upload %s key to guest attributes: %v", keytype, err)
			}
		} else {
			logger.Warningf("Generated key is malformed, not uploading")
		}
	}
	return nil
}

func generateBotoConfig() error {
	path := "/etc/boto.cfg"
	botoCfg, err := ini.LooseLoad(path, path+".template")
	if err != nil {
		return err
	}
	botoCfg.Section("GSUtil").Key("default_project_id").SetValue(newMetadata.Project.NumericProjectID.String())
	botoCfg.Section("GSUtil").Key("default_api_version").SetValue("2")
	botoCfg.Section("GoogleCompute").Key("service_account").SetValue("default")

	return botoCfg.SaveTo(path)
}

func writeGuestAttributes(key, value string) error {
	client := &http.Client{Timeout: defaultTimeout}
	finalURL := metadataURL + "instance/guest-attributes/" + key
	req, err := http.NewRequest("PUT", finalURL, strings.NewReader(value))
	if err != nil {
		return err
	}
	req.Header.Add("Metadata-Flavor", "Google")

	_, err = client.Do(req)
	return err
}

func setIOScheduler() error {
	dir, err := os.Open("/sys/block")
	if err != nil {
		return err
	}
	defer dir.Close()

	devs, err := dir.Readdirnames(0)
	if err != nil {
		return err
	}

	for _, dev := range devs {
		// Detect if device is using MQ subsystem.
		stat, err := os.Stat("/sys/block/" + dev + "/mq")
		if err == nil && stat.IsDir() {
			f, err := os.OpenFile("/sys/block/"+dev+"/queue/scheduler", os.O_WRONLY|os.O_TRUNC, 0700)
			if err != nil {
				return err
			}
			_, err = f.Write([]byte("none"))
			if err != nil {
				return err
			}
		}
	}
	return nil
}<|MERGE_RESOLUTION|>--- conflicted
+++ resolved
@@ -61,16 +61,10 @@
 	//  - Generate boto.cfg (one time only).
 	//  - Set sysctl values.
 	//  - Set scheduler values.
-<<<<<<< HEAD
 	//  - Optimize local ssd.
 	//  - Set multiqueue.
-=======
-	//  - Run `google_optimize_local_ssd` script.
-	//  - Run `google_set_multiqueue` script.
-	// TODO incorporate these scripts into the agent. liamh@12-11-19
 	setMetadataURL()
 
->>>>>>> a0da4b0f
 	if runtime.GOOS == "windows" {
 		msg := "Could not set default route to metadata"
 		fes, err := getIPForwardEntries()
