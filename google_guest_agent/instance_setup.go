--- conflicted
+++ resolved
@@ -27,11 +27,8 @@
 	"path/filepath"
 	"regexp"
 	"runtime"
-<<<<<<< HEAD
 	"strconv"
-=======
 	"sort"
->>>>>>> 7b65f01a
 	"strings"
 	"time"
 
